use std::cmp::min;
use std::io::Read;
use std::io::Write;

use crate::buffer::Buffer;
use crate::buffer::ChangeFlag;
use crate::error::{can_retry_if_partial, Error as RJiterError, Result as RJiterResult};
use jiter::{
    Jiter, JiterError, JiterResult, JsonError, JsonErrorType, JsonValue, NumberAny, NumberInt, Peek,
};

pub struct RJiter<'rj> {
    jiter: Jiter<'rj>,
    pos_before_call_jiter: usize,
    buffer: Buffer<'rj>,
}

impl<'rj> std::fmt::Debug for RJiter<'rj> {
    fn fmt(&self, f: &mut std::fmt::Formatter<'_>) -> std::fmt::Result {
        write!(
            f,
            "RJiter {{ jiter: {:?}, pos_before_call_jiter: {:?}, buffer: {:?} }}",
            self.jiter, self.pos_before_call_jiter, self.buffer
        )
    }
}

impl<'rj> RJiter<'rj> {
    pub fn new(reader: &'rj mut dyn Read, buf: &'rj mut [u8]) -> Self {
        let buf_alias = unsafe {
            #[allow(mutable_transmutes)]
            #[allow(clippy::transmute_ptr_to_ptr)]
            std::mem::transmute::<&[u8], &'rj mut [u8]>(buf)
        };
        let buffer = Buffer::new(reader, buf_alias);
        let jiter = Jiter::new(&buf[..buffer.n_bytes]);

        RJiter {
            jiter,
            pos_before_call_jiter: 0,
            buffer,
        }
    }

    fn create_new_jiter(&mut self) {
        let jiter_buffer_2 = &self.buffer.buf[..self.buffer.n_bytes];
        let jiter_buffer = unsafe { std::mem::transmute::<&[u8], &'rj [u8]>(jiter_buffer_2) };
        self.jiter = Jiter::new(jiter_buffer);
    }

    //  ------------------------------------------------------------
    // Jiter wrappers
    //

    /// See `Jiter::peek`
    /// # Errors
    /// `std::io::Error` or `JiterError`
    pub fn peek(&mut self) -> RJiterResult<Peek> {
        self.loop_until_success(jiter::Jiter::peek, None, false)
    }

    /// See `Jiter::known_array`
    /// # Errors
    /// `std::io::Error` or `JiterError`
    pub fn known_array(&mut self) -> RJiterResult<Option<Peek>> {
        self.loop_until_success(jiter::Jiter::known_array, Some(b'['), false)
    }

    /// See `Jiter::known_bool`
    /// # Errors
    /// `std::io::Error` or `JiterError`
    pub fn known_bool(&mut self, peek: Peek) -> RJiterResult<bool> {
        self.loop_until_success(|j| j.known_bool(peek), None, false)
    }

    /// See `Jiter::known_bytes`
    /// # Errors
    /// `std::io::Error` or `JiterError`
    pub fn known_bytes(&mut self) -> RJiterResult<&[u8]> {
        let f = |j: &mut Jiter<'rj>| unsafe {
            std::mem::transmute::<JiterResult<&[u8]>, JiterResult<&'rj [u8]>>(j.known_bytes())
        };
        self.loop_until_success(f, None, false)
    }

    /// See `Jiter::known_float`
    /// # Errors
    /// `std::io::Error` or `JiterError`
    pub fn known_float(&mut self, peek: Peek) -> RJiterResult<f64> {
        self.loop_until_success(|j| j.known_float(peek), None, true)
    }

    /// See `Jiter::known_int`
    /// # Errors
    /// `std::io::Error` or `JiterError`
    pub fn known_int(&mut self, peek: Peek) -> RJiterResult<NumberInt> {
        self.loop_until_success(|j| j.known_int(peek), None, true)
    }

    /// See `Jiter::known_null`
    /// # Errors
    /// `std::io::Error` or `JiterError`
    pub fn known_null(&mut self) -> RJiterResult<()> {
        self.loop_until_success(jiter::Jiter::known_null, None, false)
    }

    /// See `Jiter::known_number`
    /// # Errors
    /// `std::io::Error` or `JiterError`
    pub fn known_number(&mut self, peek: Peek) -> RJiterResult<NumberAny> {
        self.loop_until_success(|j| j.known_number(peek), None, true)
    }

    /// See `Jiter::known_object`
    /// # Errors
    /// `std::io::Error` or `JiterError`
    pub fn known_object(&mut self) -> RJiterResult<Option<&str>> {
        let f = |j: &mut Jiter<'rj>| unsafe {
            std::mem::transmute::<JiterResult<Option<&str>>, JiterResult<Option<&'rj str>>>(
                j.known_object(),
            )
        };
        self.loop_until_success(f, Some(b'{'), false)
    }

    /// See `Jiter::known_skip`
    /// # Errors
    /// `std::io::Error` or `JiterError`
    pub fn known_skip(&mut self, peek: Peek) -> RJiterResult<()> {
        self.loop_until_success(|j| j.known_skip(peek), None, true)
    }

    /// See `Jiter::known_str`
    /// # Errors
    /// `std::io::Error` or `JiterError`
    pub fn known_str(&mut self) -> RJiterResult<&str> {
        let f = |j: &mut Jiter<'rj>| unsafe {
            std::mem::transmute::<JiterResult<&str>, JiterResult<&'rj str>>(j.known_str())
        };
        self.loop_until_success(f, None, false)
    }

    /// See `Jiter::known_value`
    /// # Errors
    /// `std::io::Error` or `JiterError`
    pub fn known_value(&mut self, peek: Peek) -> RJiterResult<JsonValue<'rj>> {
        self.loop_until_success(|j| j.known_value(peek), None, true)
    }

    /// See `Jiter::known_value_owned`
    /// # Errors
    /// `std::io::Error` or `JiterError`
    pub fn known_value_owned(&mut self, peek: Peek) -> RJiterResult<JsonValue<'static>> {
        self.loop_until_success(|j| j.known_value_owned(peek), None, true)
    }

    /// See `Jiter::next_array`
    /// # Errors
    /// `std::io::Error` or `JiterError`
    pub fn next_array(&mut self) -> RJiterResult<Option<Peek>> {
        self.loop_until_success(jiter::Jiter::next_array, Some(b'['), false)
    }

    /// See `Jiter::array_step`
    /// # Errors
    /// `std::io::Error` or `JiterError`
    pub fn array_step(&mut self) -> RJiterResult<Option<Peek>> {
        self.loop_until_success(jiter::Jiter::array_step, Some(b','), false)
    }

    /// See `Jiter::next_bool`
    /// # Errors
    /// `std::io::Error` or `JiterError`
    pub fn next_bool(&mut self) -> RJiterResult<bool> {
        self.loop_until_success(jiter::Jiter::next_bool, None, false)
    }

    /// See `Jiter::next_bytes`
    /// # Errors
    /// `std::io::Error` or `JiterError`
    pub fn next_bytes(&mut self) -> RJiterResult<&[u8]> {
        let f = |j: &mut Jiter<'rj>| unsafe {
            std::mem::transmute::<JiterResult<&[u8]>, JiterResult<&'rj [u8]>>(j.next_bytes())
        };
        self.loop_until_success(f, None, false)
    }

    /// See `Jiter::next_float`
    /// # Errors
    /// `std::io::Error` or `JiterError`
    pub fn next_float(&mut self) -> RJiterResult<f64> {
        self.loop_until_success(jiter::Jiter::next_float, None, true)
    }

    /// See `Jiter::next_int`
    /// # Errors
    /// `std::io::Error` or `JiterError`
    pub fn next_int(&mut self) -> RJiterResult<NumberInt> {
        self.loop_until_success(jiter::Jiter::next_int, None, true)
    }

    /// See `Jiter::next_key`
    /// # Errors
    /// `std::io::Error` or `JiterError`
    pub fn next_key(&mut self) -> RJiterResult<Option<&str>> {
        let f = |j: &mut Jiter<'rj>| unsafe {
            std::mem::transmute::<JiterResult<Option<&str>>, JiterResult<Option<&'rj str>>>(
                j.next_key(),
            )
        };
        self.loop_until_success(f, Some(b','), false)
    }

    /// See `Jiter::next_key_bytes`
    /// # Errors
    /// `std::io::Error` or `JiterError`
    pub fn next_key_bytes(&mut self) -> RJiterResult<Option<&[u8]>> {
        let f = |j: &mut Jiter<'rj>| unsafe {
            std::mem::transmute::<JiterResult<Option<&[u8]>>, JiterResult<Option<&'rj [u8]>>>(
                j.next_key_bytes(),
            )
        };
        self.loop_until_success(f, Some(b','), false)
    }

    /// See `Jiter::next_null`
    /// # Errors
    /// `std::io::Error` or `JiterError`
    pub fn next_null(&mut self) -> RJiterResult<()> {
        self.loop_until_success(jiter::Jiter::next_null, None, false)
    }

    /// See `Jiter::next_number`
    /// # Errors
    /// `std::io::Error` or `JiterError`
    pub fn next_number(&mut self) -> RJiterResult<NumberAny> {
        self.loop_until_success(jiter::Jiter::next_number, None, true)
    }

    /// See `Jiter::next_number_bytes`
    /// # Errors
    /// `std::io::Error` or `JiterError`
    pub fn next_number_bytes(&mut self) -> RJiterResult<&[u8]> {
        let f = |j: &mut Jiter<'rj>| unsafe {
            std::mem::transmute::<JiterResult<&[u8]>, JiterResult<&'rj [u8]>>(j.next_number_bytes())
        };
        self.loop_until_success(f, None, true)
    }

    /// See `Jiter::next_object`
    /// # Errors
    /// `std::io::Error` or `JiterError`
    pub fn next_object(&mut self) -> RJiterResult<Option<&str>> {
        let f = |j: &mut Jiter<'rj>| unsafe {
            std::mem::transmute::<JiterResult<Option<&str>>, JiterResult<Option<&'rj str>>>(
                j.next_object(),
            )
        };
        self.loop_until_success(f, Some(b'{'), false)
    }

    /// See `Jiter::next_object_bytes`
    /// # Errors
    /// `std::io::Error` or `JiterError`
    pub fn next_object_bytes(&mut self) -> RJiterResult<Option<&[u8]>> {
        let f = |j: &mut Jiter<'rj>| unsafe {
            std::mem::transmute::<JiterResult<Option<&[u8]>>, JiterResult<Option<&'rj [u8]>>>(
                j.next_object_bytes(),
            )
        };
        self.loop_until_success(f, Some(b'{'), false)
    }

    /// See `Jiter::next_skip`
    /// # Errors
    /// `std::io::Error` or `JiterError`
    pub fn next_skip(&mut self) -> RJiterResult<()> {
        self.loop_until_success(jiter::Jiter::next_skip, None, true)
    }

    /// See `Jiter::next_str`
    /// # Errors
    /// `std::io::Error` or `JiterError`
    pub fn next_str(&mut self) -> RJiterResult<&str> {
        let f = |j: &mut Jiter<'rj>| unsafe {
            std::mem::transmute::<JiterResult<&str>, JiterResult<&'rj str>>(j.next_str())
        };
        self.loop_until_success(f, None, false)
    }

    /// See `Jiter::next_value`
    /// # Errors
    /// `std::io::Error` or `JiterError`
    pub fn next_value(&mut self) -> RJiterResult<JsonValue<'rj>> {
        self.loop_until_success(jiter::Jiter::next_value, None, true)
    }

    /// See `Jiter::next_value_owned`
    /// # Errors
    /// `std::io::Error` or `JiterError`
    pub fn next_value_owned(&mut self) -> RJiterResult<JsonValue<'static>> {
        self.loop_until_success(jiter::Jiter::next_value_owned, None, true)
    }

    //  ------------------------------------------------------------
    // The implementation of Jiter wrappers
    //

    fn loop_until_success<T, F>(
        &mut self,
        mut f: F,
        skip_spaces_token: Option<u8>,
        should_eager_consume: bool,
    ) -> RJiterResult<T>
    where
        F: FnMut(&mut Jiter<'rj>) -> JiterResult<T>,
        T: std::fmt::Debug,
    {
        fn downgrade_ok_if_eof<T>(
            result: &JiterResult<T>,
            should_eager_consume: bool,
            jiter: &Jiter,
            n_bytes: usize,
        ) -> bool {
            if !result.is_ok() {
                return false;
            }
            if !should_eager_consume {
                return true;
            }
            if jiter.current_index() < n_bytes {
                return true;
            }
            false
        }
        let jiter_pos = self.jiter.current_index();

        let result = f(&mut self.jiter);
        let is_ok = downgrade_ok_if_eof(
            &result,
            should_eager_consume,
            &self.jiter,
            self.buffer.n_bytes,
        );
        if is_ok {
            return Ok(result?);
        }

        self.skip_spaces_feeding(jiter_pos, skip_spaces_token)?;

        loop {
            let result = f(&mut self.jiter);

            if let Err(e) = &result {
                if !can_retry_if_partial(e) {
                    return result.map_err(RJiterError::from);
                }
            }

            if result.is_ok() {
                let really_ok = downgrade_ok_if_eof(
                    &result,
                    should_eager_consume,
                    &self.jiter,
                    self.buffer.n_bytes,
                );
                if really_ok {
                    return Ok(result?);
                }
            }

            let n_read = self.buffer.read_more()?;
            if n_read > 0 {
                self.create_new_jiter();
                continue;
            }

            return result.map_err(RJiterError::from);
        }
    }

    // If the transparent is found after skipping spaces, skip also spaces after the transparent token
    // If any space is skipped, feed the buffer content to the position 0
    // This function should be called only in a retry handler, otherwise it worsens performance
    fn skip_spaces_feeding(
        &mut self,
        jiter_pos: usize,
        transparent_token: Option<u8>,
    ) -> RJiterResult<()> {
        let to_pos = 0;
        let change_flag = ChangeFlag::new(&self.buffer);

        if jiter_pos > to_pos {
            self.buffer.shift_buffer(to_pos, jiter_pos);
        }
        self.buffer.skip_spaces(to_pos)?;
        if let Some(transparent_token) = transparent_token {
            if to_pos >= self.buffer.n_bytes {
                self.buffer.read_more()?;
            }
            if to_pos < self.buffer.n_bytes && self.buffer.buf[to_pos] == transparent_token {
                self.buffer.skip_spaces(to_pos + 1)?;
            }
        }

        if change_flag.is_changed(&self.buffer) {
            self.create_new_jiter();
        }
        Ok(())
    }

    /// See `Jiter::finish`
    /// # Errors
    /// `std::io::Error` or `JiterError`
    pub fn finish(&mut self) -> RJiterResult<()> {
        loop {
            self.jiter.finish()?;
            if self.buffer.read_more()? == 0 {
                return Ok(());
            }
            self.buffer.shift_buffer(0, self.jiter.current_index());
            self.create_new_jiter();
        }
    }

    //  ------------------------------------------------------------

    pub fn current_index(&self) -> usize {
        self.jiter.current_index() + self.buffer.n_shifted_out
    }

    //  ------------------------------------------------------------
    // Pass-through long strings and bytes
    //

    fn handle_long<F, T>(
        &mut self,
        parser: F,
        writer: &mut dyn Write,
        write_completed: impl Fn(T, &mut dyn Write) -> RJiterResult<()>,
        write_segment: impl Fn(&mut [u8], usize, usize, &mut dyn Write) -> RJiterResult<()>,
    ) -> RJiterResult<()>
    where
        F: Fn(&mut Jiter<'rj>) -> JiterResult<T>,
        T: std::fmt::Debug,
    {
        loop {
            let quote_pos = self.jiter.current_index();
            let result = parser(&mut self.jiter);
            if let Ok(value) = result {
                write_completed(value, writer)?;
                return Ok(());
            }
            let err = result.unwrap_err();
            if !can_retry_if_partial(&err) {
                return Err(err.into());
            }

            let mut escaping_bs_pos: usize = self.buffer.n_bytes;
            let mut i: usize = quote_pos + 1;
            while i < self.buffer.n_bytes {
                if self.buffer.buf[i] == b'\\' {
                    escaping_bs_pos = i;
                    i += 1;
                }
                i += 1;
            }

            if escaping_bs_pos > 1 {
                // To write a segment, the writer needs an extra byte to put the quote character
                let segment_end_pos = min(escaping_bs_pos, self.buffer.n_bytes - 1);

                if segment_end_pos > quote_pos {
                    write_segment(self.buffer.buf, quote_pos, segment_end_pos, writer)?;
                    self.buffer.shift_buffer(1, segment_end_pos);
                } else {
                    // Corner case: the quote character is the last byte of the buffer
                    self.buffer.shift_buffer(0, segment_end_pos);
                }

                self.buffer.buf[0] = b'"';
            }

            if self.buffer.read_more()? == 0 {
                return Err(err.into());
            }
            self.create_new_jiter();
        }
    }

    /// Write-read-write-read-... until the end of the json string.
    /// The bytes are written as such, without transforming them.
    /// This function is useful to copy a long json string to another json.
    ///
    /// Rjiter should be positioned at the beginning of the json string, on a quote character.
    /// Bounding quotes are not included in the output.
    ///
    /// # Errors
    /// `std::io::Error` or `JiterError`
    pub fn write_long_bytes(&mut self, writer: &mut dyn Write) -> RJiterResult<()> {
        fn write_completed(bytes: &[u8], writer: &mut dyn Write) -> RJiterResult<()> {
            writer.write_all(bytes)?;
            Ok(())
        }
        fn write_segment(
            bytes: &mut [u8],
<<<<<<< HEAD
            quote_pos: usize,   
=======
            quote_pos: usize,
>>>>>>> d2b2868d
            escaping_bs_pos: usize,
            writer: &mut dyn Write,
        ) -> RJiterResult<()> {
            writer.write_all(&bytes[quote_pos + 1..escaping_bs_pos])?;
            Ok(())
        }
        let parser = |j: &mut Jiter<'rj>| unsafe {
            std::mem::transmute::<JiterResult<&[u8]>, JiterResult<&'rj [u8]>>(j.known_bytes())
        };
        self.handle_long(parser, writer, write_completed, write_segment)
    }

    /// Write-read-write-read-... until the end of the json string.
    /// Converts the json escapes to the corresponding characters.
    ///
    /// Rjiter should be positioned at the beginning of the json string, on a quote character.
    /// Bounding quotes are not included in the output.
    ///
    /// # Errors
    /// `std::io::Error` or `JiterError`
    pub fn write_long_str(&mut self, writer: &mut dyn Write) -> RJiterResult<()> {
        fn write_completed(string: &str, writer: &mut dyn Write) -> RJiterResult<()> {
            writer.write_all(string.as_bytes())?;
            Ok(())
        }
        fn write_segment(
            bytes: &mut [u8],
            quote_pos: usize,
            escaping_bs_pos: usize,
            writer: &mut dyn Write,
        ) -> RJiterResult<()> {
            let orig_char = bytes[escaping_bs_pos];
            bytes[escaping_bs_pos] = b'"';
            let sub_jiter_buf = &bytes[quote_pos..=escaping_bs_pos];
            let sub_jiter_buf = unsafe { std::mem::transmute::<&[u8], &[u8]>(sub_jiter_buf) };
            let mut sub_jiter = Jiter::new(sub_jiter_buf);
            let sub_result = sub_jiter.known_str();
            bytes[escaping_bs_pos] = orig_char;

            match sub_result {
                Ok(string) => {
                    writer.write_all(string.as_bytes())?;
                    Ok(())
                }
                Err(e) => Err(RJiterError::JiterError(e)),
            }
        }
        let parser = |j: &mut Jiter<'rj>| unsafe {
            std::mem::transmute::<JiterResult<&str>, JiterResult<&'rj str>>(j.known_str())
        };
        self.handle_long(parser, writer, write_completed, write_segment)
    }

    //  ------------------------------------------------------------
    // Skip token
    //

    /// Skip the token if found, otherwise return an error.
    ///
    /// # Errors
    /// `std::io::Error` or `RJiterError(ExpectedSomeIdent)`
    pub fn known_skip_token(&mut self, token: &[u8]) -> RJiterResult<()> {
        let change_flag = ChangeFlag::new(&self.buffer);
        let mut pos = self.jiter.current_index();
        let mut err_flag = false;

        // Read enough bytes to have the token
        if pos + token.len() >= self.buffer.n_bytes {
            self.buffer.shift_buffer(0, pos);
            pos = 0;
        }
        while self.buffer.n_bytes < pos + token.len() {
            if self.buffer.read_more()? == 0 {
                err_flag = true;
                break;
            }
        }

        // Find the token
        let found = if err_flag {
            false
        } else {
            let buf_view = &mut self.buffer.buf[pos..self.buffer.n_bytes];
            buf_view.starts_with(token)
        };

        // Sync the Jiter
        if found {
            self.buffer.shift_buffer(0, pos + token.len());
        }
        if change_flag.is_changed(&self.buffer) {
            self.create_new_jiter();
        }

        // Result
        if found {
            return Ok(());
        }
        let json_error = JsonError {
            error_type: JsonErrorType::ExpectedSomeIdent,
            index: self.jiter.current_index(),
        };
        let jiter_error = JiterError::from(json_error);
        Err(RJiterError::JiterError(jiter_error))
    }
}<|MERGE_RESOLUTION|>--- conflicted
+++ resolved
@@ -504,11 +504,7 @@
         }
         fn write_segment(
             bytes: &mut [u8],
-<<<<<<< HEAD
-            quote_pos: usize,   
-=======
             quote_pos: usize,
->>>>>>> d2b2868d
             escaping_bs_pos: usize,
             writer: &mut dyn Write,
         ) -> RJiterResult<()> {
