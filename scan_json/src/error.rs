--- conflicted
+++ resolved
@@ -43,11 +43,7 @@
 impl core::fmt::Display for Error {
     fn fmt(&self, f: &mut core::fmt::Formatter<'_>) -> core::fmt::Result {
         match self {
-<<<<<<< HEAD
-            Error::RJiterError(err) => write!(f, "{}", err),
-=======
             Error::RJiterError(err) => err.fmt(f),
->>>>>>> 24a1175a
             Error::UnhandledPeek { peek, position } => {
                 write!(f, "UnhandledPeek: {peek:?} at position {position}")
             }
